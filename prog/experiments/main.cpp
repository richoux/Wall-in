--- conflicted
+++ resolved
@@ -87,10 +87,6 @@
           std::vector<std::shared_ptr<Building> > vec     = makeTerranBuildings();
           std::vector< std::shared_ptr<Constraint> > vecConstraints = makeTerranConstraints( vec, grid );
 
-<<<<<<< HEAD
-          Solver solver( vecConstraints, vec, grid );
-          solver.solve( 20 );    
-=======
           for(int attempt = 0;attempt<attempts;attempt++) {
             printf("attempt %i\n",attempt+1);
             printf("map size: %i,%i\n",dx,dy);
@@ -102,7 +98,6 @@
             Solver solver( vecConstraints, vec, grid, "gap" );
             solver.solve( time_limit );    
           }
->>>>>>> 6a0ec669
         }
 
         printf("\n\n");        
